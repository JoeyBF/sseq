--- conflicted
+++ resolved
@@ -1,15 +1,5 @@
 // import { __esModule } from "copy-webpack-plugin/dist";
 import ("../pkg/index.js").catch(console.error).then(wasm => {
-<<<<<<< HEAD
-    let C2json = '{"name": "$C(2)$", "file_name": "C2", "p": 2, "generic": false, "gens": {"x0": 0, "x1": 1}, "sq_actions": [{"op": 1, "input": "x0", "output": [{"gen": "x1", "coeff": 1}]}], "adem_actions": [{"op": [1], "input": "x0", "output": [{"gen": "x1", "coeff": 1}]}], "milnor_actions": [{"op": [1], "input": "x0", "output": [{"gen": "x1", "coeff": 1}]}]}';
-    let max_degree = 30;
-    let add_class = (a, b, name) => {
-        self.postMessage({cmd: "addClass", "x": b - a, "y": a});
-    };
-    self.postMessage({data : "hi"});
-    wasm.resolve(C2json, max_degree, add_class);
-});
-=======
     self.wasm = wasm;
     self.postMessage({cmd: "initialized"});
 });
@@ -33,5 +23,4 @@
         default:
             break;
     }
-}
->>>>>>> a7138eec
+}