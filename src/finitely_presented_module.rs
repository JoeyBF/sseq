--- conflicted
+++ resolved
@@ -1,251 +1,246 @@
-use std::rc::Rc;
-use std::collections::HashMap;
-use serde_json::Value;
-use serde_json::json;
-
-use bivec::BiVec;
-use crate::fp_vector::{FpVector, FpVectorT};
-use crate::matrix::Matrix;
-use crate::once::OnceVec;
-use crate::algebra::{Algebra, AlgebraAny};
-use crate::module::Module;
-use crate::free_module::FreeModule;
-use crate::module_homomorphism::ModuleHomomorphism;
-use crate::free_module_homomorphism::FreeModuleHomomorphism;
-// use crate::chain_complex::ChainComplex;
-
-struct FPMIndexTable {
-    gen_idx_to_fp_idx : Vec<isize>,
-    fp_idx_to_gen_idx : Vec<usize>
-}
-
-pub struct FinitelyPresentedModule {
-    name : String,
-    min_degree : i32,
-    pub generators : Rc<FreeModule>,
-    pub relations : Rc<FreeModule>,
-    pub map : FreeModuleHomomorphism<FreeModule>,
-    index_table : OnceVec<FPMIndexTable>
-}
-
-impl FinitelyPresentedModule {
-    pub fn new(algebra : Rc<AlgebraAny>, name : String, min_degree : i32) -> Self {
-        let generators = Rc::new(FreeModule::new(Rc::clone(&algebra), format!("{}-gens", name), min_degree));
-        let relations = Rc::new(FreeModule::new(Rc::clone(&algebra), format!("{}-gens", name), min_degree));
-        Self {
-            name,
-            min_degree,
-            generators : Rc::clone(&generators),
-            relations : Rc::clone(&relations),
-            map : FreeModuleHomomorphism::new(Rc::clone(&relations), Rc::clone(&generators), 0),
-            index_table : OnceVec::new()
-        }
-    }
-
-    pub fn add_generators(&self, degree : i32, gen_names : Vec<String>){
-        let num_gens = gen_names.len();
-        self.generators.add_generators_immediate(degree, num_gens, Some(gen_names));
-    }
-
-    pub fn add_relations(&self, degree : i32, relations_matrix : &mut Matrix){
-        let num_relns = relations_matrix.get_rows();
-        self.relations.add_generators_immediate(degree, num_relns, None);
-        let mut map_lock = self.map.get_lock();
-        self.map.add_generators_from_matrix_rows(&map_lock, degree, relations_matrix, 0, 0, num_relns);
-        *map_lock += 1;        
-    }
-
-    // Exact duplicate of function in fdmodule.rs...
-    fn module_gens_from_json(gens : &Value) -> (BiVec<usize>, BiVec<Vec<String>>, HashMap<&String, (i32, usize)>) {
-        let gens = gens.as_object().unwrap();
-        assert!(gens.len() > 0);
-        let mut min_degree = 10000;
-        let mut max_degree = -10000;
-        for (_name, degree_value) in gens.iter() {
-            let degree = degree_value.as_i64().unwrap() as i32;
-            if degree < min_degree {
-                min_degree = degree;
-            }
-            if degree + 1 > max_degree {
-                max_degree = degree + 1;
-            }
-        }
-        let mut gen_to_idx = HashMap::new();
-        let mut graded_dimension = BiVec::with_capacity(min_degree, max_degree);
-        for _ in min_degree..max_degree {
-            graded_dimension.push(0);
-        }
-        let mut gen_names = BiVec::with_capacity(min_degree, max_degree);
-        for _ in min_degree..max_degree {
-            gen_names.push(vec![]);
-        }        
-        for (name, degree_value) in gens.iter() {
-            let degree = degree_value.as_i64().unwrap() as i32;
-            gen_names[degree].push(name.clone());            
-            gen_to_idx.insert(name, (degree, graded_dimension[degree]));
-            graded_dimension[degree] += 1;
-        }
-        return (graded_dimension, gen_names, gen_to_idx);
-    }
-
-    pub fn from_json(algebra : Rc<AlgebraAny>, json : &mut Value) -> Self {
-        let p = algebra.prime();
-        let name = json["name"].as_str().unwrap().to_string();
-        let gens = json["gens"].take();
-        let (num_gens_in_degree, gen_names, gen_to_deg_idx) = Self::module_gens_from_json(&gens);
-        let mut relations_value = json[algebra.get_algebra_type().to_owned() + "_relations"].take();
-        let relations_values = relations_value.as_array_mut().unwrap();
-        let min_degree = num_gens_in_degree.min_degree();
-        let max_gen_degree = num_gens_in_degree.max_degree();
-        algebra.compute_basis(20);
-        let relations : Vec<Vec<_>> = relations_values.iter_mut().map(|reln|
-            reln.take().as_array_mut().unwrap().iter_mut().map(
-                |term| {
-                    let op = term["op"].take();
-                    let (op_deg, op_idx) = algebra.json_to_basis(op);
-                    let gen_name = term["gen"].as_str().unwrap();
-                    let (gen_deg, gen_idx) = gen_to_deg_idx[&gen_name.to_string()];
-                    let coeff = term["coeff"].as_u64().unwrap() as u32;
-                    let op_gen = crate::free_module::OperationGeneratorPair {
-                        operation_degree : op_deg,
-                        operation_index : op_idx,
-                        generator_degree : gen_deg,
-                        generator_index : gen_idx
-                    };
-                    return (coeff, op_gen);
-                }
-            ).collect()
-        ).collect();
-        let max_relation_degree = relations.iter().map(|reln| {
-            let op_gen = &reln[0].1;
-            op_gen.operation_degree + op_gen.generator_degree
-        }).max().unwrap();
-        let mut relations_by_degree = BiVec::with_capacity(min_degree, max_relation_degree + 1);
-        for _ in min_degree ..= max_relation_degree {
-            relations_by_degree.push(Vec::new());
-        }
-        for r in relations {
-            let op_gen = &r[0].1;
-            let degree = op_gen.operation_degree + op_gen.generator_degree;
-            relations_by_degree[degree].push(r);
-        }
-        let max_degree = std::cmp::max(max_gen_degree, max_relation_degree);
-        algebra.compute_basis(max_degree);
-        let result = Self::new(Rc::clone(&algebra), name, min_degree);
-        for i in min_degree .. max_gen_degree {
-<<<<<<< HEAD
-            let idx = (i - min_degree) as usize;
-            result.add_generators(i, gen_names[i].clone());
-=======
-            result.generators.add_generators_immediate(i, num_gens_in_degree[i], Some(gen_names[i].clone()));
->>>>>>> 89b99996
-        }
-        result.generators.extend_by_zero(max_degree);
-        for i in min_degree ..= max_relation_degree {
-            let num_relns = relations_by_degree[i].len();
-            let gens_dim = result.generators.get_dimension(i);
-            let mut relations_matrix = Matrix::new(p, num_relns, gens_dim);
-            for (j, relation) in relations_by_degree[i].iter().enumerate() {
-                for term in relation {
-                    let coeff = &term.0;
-                    let op_gen = &term.1;
-                    let basis_idx = result.generators.operation_generator_pair_to_idx(&op_gen);
-                    relations_matrix[j].set_entry(basis_idx, *coeff);
-                }
-            }
-            result.add_relations(i, &mut relations_matrix);
-        }
-        return result;
-    }
-
-    pub fn relations_to_json(&self) -> Value {
-        let mut relations = Vec::new();
-        for i in self.min_degree .. self.relations.max_computed_degree() {
-            let num_relns = self.relations.get_number_of_gens_in_degree(i);
-            for j in 0 .. num_relns {
-                relations.push(self.generators.element_to_json(i, self.map.get_output(i,j)));
-            }
-        } 
-        Value::from(relations)
-    }
-
-
-    fn gen_idx_to_fp_idx(&self, degree : i32, idx : usize) -> isize {
-        assert!(degree >= self.min_degree);
-        let degree_idx = (degree - self.min_degree) as usize;
-        self.index_table[degree_idx].gen_idx_to_fp_idx[idx]
-    }
-
-    fn fp_idx_to_gen_idx(&self, degree : i32, idx : usize) -> usize {
-        assert!(degree >= self.min_degree);
-        let degree_idx = (degree - self.min_degree) as usize;
-        self.index_table[degree_idx].fp_idx_to_gen_idx[idx]
-    }
-}
-
-impl Module for FinitelyPresentedModule {
-    fn get_algebra(&self) -> Rc<AlgebraAny> {
-        self.generators.get_algebra()
-    }
-
-    fn get_min_degree(&self) -> i32 {
-        self.generators.get_min_degree()
-    }
-
-    fn get_name(&self) -> &str {
-        &self.name
-    }
-
-    fn compute_basis(&self, degree : i32) {
-        self.generators.extend_by_zero(degree);
-        self.relations.extend_by_zero(degree);
-        let min_degree = self.get_min_degree();
-        for i in self.index_table.len() as i32 + min_degree ..= degree {
-            let mut lock = self.map.get_lock();
-            self.map.compute_quasi_inverse(&mut lock, i);
-            let qi = self.map.get_quasi_inverse(degree).unwrap();
-            let image = qi.image.as_ref().unwrap();
-            let mut gen_idx_to_fp_idx = Vec::new();
-            let mut fp_idx_to_gen_idx = Vec::new();
-            let pivots = &image.column_to_pivot_row;
-            for i in 0 .. pivots.len() {
-                if pivots[i] < 0 {
-                    gen_idx_to_fp_idx.push(fp_idx_to_gen_idx.len() as isize);
-                    fp_idx_to_gen_idx.push(i);
-                } else {
-                    gen_idx_to_fp_idx.push(-1);
-                }
-            }
-            self.index_table.push(FPMIndexTable {
-                gen_idx_to_fp_idx,
-                fp_idx_to_gen_idx
-            });
-        }
-    }
-
-    fn get_dimension(&self, degree : i32) -> usize {
-        assert!(degree >= self.min_degree);
-        let degree_idx = (degree - self.min_degree) as usize;
-        self.index_table[degree_idx].fp_idx_to_gen_idx.len()
-    }
-
-    fn act_on_basis(&self, result : &mut FpVector, coeff : u32, op_degree : i32, op_index : usize, mod_degree : i32, mod_index : usize) {
-        let p = self.prime();
-        let gen_idx = self.fp_idx_to_gen_idx(mod_degree, mod_index);
-        let out_deg = mod_degree + op_degree;
-        let gen_dim = self.generators.get_dimension(out_deg);
-        let mut temp_vec = FpVector::new(p, gen_dim);
-        self.generators.act_on_basis(&mut temp_vec, coeff, op_degree, op_index, mod_degree, gen_idx);
-        let qi = self.map.get_quasi_inverse(out_deg).unwrap();
-        qi.image.as_ref().unwrap().reduce(&mut temp_vec);
-        for i in 0..result.get_dimension() {
-            let value = temp_vec.get_entry(self.fp_idx_to_gen_idx(out_deg, i));
-            result.set_entry(i, value);
-        }
-    }
-
-    fn basis_element_to_string(&self, degree : i32, idx : usize) -> String {
-        let gen_idx = self.fp_idx_to_gen_idx(degree, idx);
-        self.generators.basis_element_to_string(degree, gen_idx)
-    }
-}
+use std::rc::Rc;
+use std::collections::HashMap;
+use serde_json::Value;
+use serde_json::json;
+
+use bivec::BiVec;
+use crate::fp_vector::{FpVector, FpVectorT};
+use crate::matrix::Matrix;
+use crate::once::OnceVec;
+use crate::algebra::{Algebra, AlgebraAny};
+use crate::module::Module;
+use crate::free_module::FreeModule;
+use crate::module_homomorphism::ModuleHomomorphism;
+use crate::free_module_homomorphism::FreeModuleHomomorphism;
+// use crate::chain_complex::ChainComplex;
+
+struct FPMIndexTable {
+    gen_idx_to_fp_idx : Vec<isize>,
+    fp_idx_to_gen_idx : Vec<usize>
+}
+
+pub struct FinitelyPresentedModule {
+    name : String,
+    min_degree : i32,
+    pub generators : Rc<FreeModule>,
+    pub relations : Rc<FreeModule>,
+    pub map : FreeModuleHomomorphism<FreeModule>,
+    index_table : OnceVec<FPMIndexTable>
+}
+
+impl FinitelyPresentedModule {
+    pub fn new(algebra : Rc<AlgebraAny>, name : String, min_degree : i32) -> Self {
+        let generators = Rc::new(FreeModule::new(Rc::clone(&algebra), format!("{}-gens", name), min_degree));
+        let relations = Rc::new(FreeModule::new(Rc::clone(&algebra), format!("{}-gens", name), min_degree));
+        Self {
+            name,
+            min_degree,
+            generators : Rc::clone(&generators),
+            relations : Rc::clone(&relations),
+            map : FreeModuleHomomorphism::new(Rc::clone(&relations), Rc::clone(&generators), 0),
+            index_table : OnceVec::new()
+        }
+    }
+
+    pub fn add_generators(&self, degree : i32, gen_names : Vec<String>){
+        let num_gens = gen_names.len();
+        self.generators.add_generators_immediate(degree, num_gens, Some(gen_names));
+    }
+
+    pub fn add_relations(&self, degree : i32, relations_matrix : &mut Matrix){
+        let num_relns = relations_matrix.get_rows();
+        self.relations.add_generators_immediate(degree, num_relns, None);
+        let mut map_lock = self.map.get_lock();
+        self.map.add_generators_from_matrix_rows(&map_lock, degree, relations_matrix, 0, 0, num_relns);
+        *map_lock += 1;        
+    }
+
+    // Exact duplicate of function in fdmodule.rs...
+    fn module_gens_from_json(gens : &Value) -> (BiVec<usize>, BiVec<Vec<String>>, HashMap<&String, (i32, usize)>) {
+        let gens = gens.as_object().unwrap();
+        assert!(gens.len() > 0);
+        let mut min_degree = 10000;
+        let mut max_degree = -10000;
+        for (_name, degree_value) in gens.iter() {
+            let degree = degree_value.as_i64().unwrap() as i32;
+            if degree < min_degree {
+                min_degree = degree;
+            }
+            if degree + 1 > max_degree {
+                max_degree = degree + 1;
+            }
+        }
+        let mut gen_to_idx = HashMap::new();
+        let mut graded_dimension = BiVec::with_capacity(min_degree, max_degree);
+        for _ in min_degree..max_degree {
+            graded_dimension.push(0);
+        }
+        let mut gen_names = BiVec::with_capacity(min_degree, max_degree);
+        for _ in min_degree..max_degree {
+            gen_names.push(vec![]);
+        }        
+        for (name, degree_value) in gens.iter() {
+            let degree = degree_value.as_i64().unwrap() as i32;
+            gen_names[degree].push(name.clone());            
+            gen_to_idx.insert(name, (degree, graded_dimension[degree]));
+            graded_dimension[degree] += 1;
+        }
+        return (graded_dimension, gen_names, gen_to_idx);
+    }
+
+    pub fn from_json(algebra : Rc<AlgebraAny>, json : &mut Value) -> Self {
+        let p = algebra.prime();
+        let name = json["name"].as_str().unwrap().to_string();
+        let gens = json["gens"].take();
+        let (num_gens_in_degree, gen_names, gen_to_deg_idx) = Self::module_gens_from_json(&gens);
+        let mut relations_value = json[algebra.get_algebra_type().to_owned() + "_relations"].take();
+        let relations_values = relations_value.as_array_mut().unwrap();
+        let min_degree = num_gens_in_degree.min_degree();
+        let max_gen_degree = num_gens_in_degree.max_degree();
+        algebra.compute_basis(20);
+        let relations : Vec<Vec<_>> = relations_values.iter_mut().map(|reln|
+            reln.take().as_array_mut().unwrap().iter_mut().map(
+                |term| {
+                    let op = term["op"].take();
+                    let (op_deg, op_idx) = algebra.json_to_basis(op);
+                    let gen_name = term["gen"].as_str().unwrap();
+                    let (gen_deg, gen_idx) = gen_to_deg_idx[&gen_name.to_string()];
+                    let coeff = term["coeff"].as_u64().unwrap() as u32;
+                    let op_gen = crate::free_module::OperationGeneratorPair {
+                        operation_degree : op_deg,
+                        operation_index : op_idx,
+                        generator_degree : gen_deg,
+                        generator_index : gen_idx
+                    };
+                    return (coeff, op_gen);
+                }
+            ).collect()
+        ).collect();
+        let max_relation_degree = relations.iter().map(|reln| {
+            let op_gen = &reln[0].1;
+            op_gen.operation_degree + op_gen.generator_degree
+        }).max().unwrap();
+        let mut relations_by_degree = BiVec::with_capacity(min_degree, max_relation_degree + 1);
+        for _ in min_degree ..= max_relation_degree {
+            relations_by_degree.push(Vec::new());
+        }
+        for r in relations {
+            let op_gen = &r[0].1;
+            let degree = op_gen.operation_degree + op_gen.generator_degree;
+            relations_by_degree[degree].push(r);
+        }
+        let max_degree = std::cmp::max(max_gen_degree, max_relation_degree);
+        algebra.compute_basis(max_degree);
+        let result = Self::new(Rc::clone(&algebra), name, min_degree);
+        for i in min_degree .. max_gen_degree {
+            result.add_generators(i, gen_names[i].clone());
+        }
+        result.generators.extend_by_zero(max_degree);
+        for i in min_degree ..= max_relation_degree {
+            let num_relns = relations_by_degree[i].len();
+            let gens_dim = result.generators.get_dimension(i);
+            let mut relations_matrix = Matrix::new(p, num_relns, gens_dim);
+            for (j, relation) in relations_by_degree[i].iter().enumerate() {
+                for term in relation {
+                    let coeff = &term.0;
+                    let op_gen = &term.1;
+                    let basis_idx = result.generators.operation_generator_pair_to_idx(&op_gen);
+                    relations_matrix[j].set_entry(basis_idx, *coeff);
+                }
+            }
+            result.add_relations(i, &mut relations_matrix);
+        }
+        return result;
+    }
+
+    pub fn relations_to_json(&self) -> Value {
+        let mut relations = Vec::new();
+        for i in self.min_degree .. self.relations.max_computed_degree() {
+            let num_relns = self.relations.get_number_of_gens_in_degree(i);
+            for j in 0 .. num_relns {
+                relations.push(self.generators.element_to_json(i, self.map.get_output(i,j)));
+            }
+        } 
+        Value::from(relations)
+    }
+
+
+    fn gen_idx_to_fp_idx(&self, degree : i32, idx : usize) -> isize {
+        assert!(degree >= self.min_degree);
+        let degree_idx = (degree - self.min_degree) as usize;
+        self.index_table[degree_idx].gen_idx_to_fp_idx[idx]
+    }
+
+    fn fp_idx_to_gen_idx(&self, degree : i32, idx : usize) -> usize {
+        assert!(degree >= self.min_degree);
+        let degree_idx = (degree - self.min_degree) as usize;
+        self.index_table[degree_idx].fp_idx_to_gen_idx[idx]
+    }
+}
+
+impl Module for FinitelyPresentedModule {
+    fn get_algebra(&self) -> Rc<AlgebraAny> {
+        self.generators.get_algebra()
+    }
+
+    fn get_min_degree(&self) -> i32 {
+        self.generators.get_min_degree()
+    }
+
+    fn get_name(&self) -> &str {
+        &self.name
+    }
+
+    fn compute_basis(&self, degree : i32) {
+        self.generators.extend_by_zero(degree);
+        self.relations.extend_by_zero(degree);
+        let min_degree = self.get_min_degree();
+        for i in self.index_table.len() as i32 + min_degree ..= degree {
+            let mut lock = self.map.get_lock();
+            self.map.compute_quasi_inverse(&mut lock, i);
+            let qi = self.map.get_quasi_inverse(degree).unwrap();
+            let image = qi.image.as_ref().unwrap();
+            let mut gen_idx_to_fp_idx = Vec::new();
+            let mut fp_idx_to_gen_idx = Vec::new();
+            let pivots = &image.column_to_pivot_row;
+            for i in 0 .. pivots.len() {
+                if pivots[i] < 0 {
+                    gen_idx_to_fp_idx.push(fp_idx_to_gen_idx.len() as isize);
+                    fp_idx_to_gen_idx.push(i);
+                } else {
+                    gen_idx_to_fp_idx.push(-1);
+                }
+            }
+            self.index_table.push(FPMIndexTable {
+                gen_idx_to_fp_idx,
+                fp_idx_to_gen_idx
+            });
+        }
+    }
+
+    fn get_dimension(&self, degree : i32) -> usize {
+        assert!(degree >= self.min_degree);
+        let degree_idx = (degree - self.min_degree) as usize;
+        self.index_table[degree_idx].fp_idx_to_gen_idx.len()
+    }
+
+    fn act_on_basis(&self, result : &mut FpVector, coeff : u32, op_degree : i32, op_index : usize, mod_degree : i32, mod_index : usize) {
+        let p = self.prime();
+        let gen_idx = self.fp_idx_to_gen_idx(mod_degree, mod_index);
+        let out_deg = mod_degree + op_degree;
+        let gen_dim = self.generators.get_dimension(out_deg);
+        let mut temp_vec = FpVector::new(p, gen_dim);
+        self.generators.act_on_basis(&mut temp_vec, coeff, op_degree, op_index, mod_degree, gen_idx);
+        let qi = self.map.get_quasi_inverse(out_deg).unwrap();
+        qi.image.as_ref().unwrap().reduce(&mut temp_vec);
+        for i in 0..result.get_dimension() {
+            let value = temp_vec.get_entry(self.fp_idx_to_gen_idx(out_deg, i));
+            result.set_entry(i, value);
+        }
+    }
+
+    fn basis_element_to_string(&self, degree : i32, idx : usize) -> String {
+        let gen_idx = self.fp_idx_to_gen_idx(degree, idx);
+        self.generators.basis_element_to_string(degree, gen_idx)
+    }
+}