#![allow(dead_code)]
#![allow(unused_variables)]

pub mod combinatorics;
pub mod fp_vector;
pub mod matrix;
pub mod block_structure;
pub mod algebra;
pub mod change_of_basis;
pub mod steenrod_parser;
pub mod steenrod_evaluator;
pub mod module;
pub mod chain_complex;
pub mod resolution;
pub mod resolution_homomorphism;
mod cli_module_loaders;
mod yoneda;

use algebra::{Algebra, AlgebraAny};
use module::{FiniteModule, Module, BoundedModule};
use module::homomorphism::{FiniteModuleHomomorphism, ModuleHomomorphism, FreeModuleHomomorphism};
use matrix::Matrix;
use fp_vector::{FpVector, FpVectorT};
use chain_complex::{FiniteChainComplex, ChainComplex, TensorChainComplex, ChainMap};
use resolution::Resolution;
use resolution_homomorphism::ResolutionHomomorphism;
use yoneda::{yoneda_representative_element, yoneda_representative};

use bivec::BiVec;
use query::*;

use std::error::Error;
use std::path::PathBuf;
use std::sync::{Arc, RwLock};
use std::time::Instant;
use serde_json::value::Value;

#[cfg(feature = "steenrod-concurrent")]
use std::collections::VecDeque;
#[cfg(feature = "steenrod-concurrent")]
use std::{thread, thread::JoinHandle, sync::mpsc};

pub struct Config {
    pub module_paths : Vec<PathBuf>,
    pub module_file_name : String,
    pub algebra_name : String,
    pub max_degree : i32
}

pub type CCC = FiniteChainComplex<FiniteModule, FiniteModuleHomomorphism<FiniteModule>>;

pub struct AlgebraicObjectsBundle {
    pub chain_complex : Arc<CCC>,
    pub resolution : Arc<RwLock<Resolution<CCC>>>
}

pub fn construct(config : &Config) -> Result<AlgebraicObjectsBundle, Box<dyn Error>> {
    let contents = load_module_from_file(config)?;
    let json = serde_json::from_str(&contents)?;

    construct_from_json(json, config.algebra_name.clone())
}

pub fn construct_from_json(mut json : Value, algebra_name : String) -> Result<AlgebraicObjectsBundle, Box<dyn Error>> {
    let algebra = Arc::new(AlgebraAny::from_json(&json, algebra_name)?);
    let module = Arc::new(FiniteModule::from_json(Arc::clone(&algebra), &mut json)?);
    let mut chain_complex = Arc::new(FiniteChainComplex::ccdz(Arc::clone(&module)));
    let mut resolution = Resolution::new(Arc::clone(&chain_complex), None, None);

    let cofiber = &json["cofiber"];
    if !cofiber.is_null() {
        let s = cofiber["s"].as_u64().unwrap() as u32;
        let t = cofiber["t"].as_i64().unwrap() as i32;
        let idx = cofiber["idx"].as_u64().unwrap() as usize;

        resolution.resolve_through_bidegree(s, t + module.max_degree());

        let map = FreeModuleHomomorphism::new(resolution.module(s), Arc::clone(&module), t);
        let mut new_output = Matrix::new(module.prime(), resolution.module(s).number_of_gens_in_degree(t), 1);
        new_output[idx].set_entry(0, 1);

        let lock = map.lock();
        map.add_generators_from_matrix_rows(&lock, t, &mut new_output, 0, 0);
        drop(lock);
        map.extend_by_zero_safe(module.max_degree() + t);

        let cm = ChainMap {
            s_shift : s,
            chain_maps : vec![map]
        };
        let yoneda = yoneda_representative(Arc::clone(&resolution.inner), cm);
        let mut yoneda = FiniteChainComplex::from(yoneda);
        yoneda.pop();

        chain_complex = Arc::new(yoneda);
        resolution = Resolution::new(Arc::clone(&chain_complex), None, None);
    }

    let products_value = &mut json["products"];
    if !products_value.is_null() {
        let products = products_value.as_array_mut().unwrap();
        for prod in products {
            let hom_deg = prod["hom_deg"].as_u64().unwrap() as u32;
            let int_deg = prod["int_deg"].as_i64().unwrap() as i32;
            let class : Vec<u32> = serde_json::from_value(prod["class"].take()).unwrap();
            let name = prod["name"].as_str().unwrap();

            resolution.add_product(hom_deg, int_deg, class, &name.to_string());
        }
    }

    let self_maps = &json["self_maps"];
    if !self_maps.is_null() {
        for self_map in self_maps.as_array().unwrap() {
            let s = self_map["hom_deg"].as_u64().unwrap() as u32;
            let t = self_map["int_deg"].as_i64().unwrap() as i32;
            let name = self_map["name"].as_str().unwrap();

            let json_map_data = self_map["map_data"].as_array().unwrap();
            let json_map_data : Vec<&Vec<Value>> = json_map_data
                .iter()
                .map(|x| x.as_array().unwrap())
                .collect();

            let rows = json_map_data.len();
            let cols = json_map_data[0].len();
            let mut map_data = Matrix::new(algebra.prime(), rows, cols);
            for r in 0..rows {
                for c in 0..cols {
                    map_data[r].set_entry(c, json_map_data[r][c].as_u64().unwrap() as u32);
                }
            }
            resolution.add_self_map(s, t, &name.to_string(), map_data);
        }
    }
    Ok(AlgebraicObjectsBundle {
        chain_complex,
        resolution : Arc::new(RwLock::new(resolution))
    })
}

pub fn run_define_module() -> Result<String, Box<dyn Error>> {
    cli_module_loaders::interactive_module_define()
}

pub fn run_resolve(config : &Config) -> Result<String, Box<dyn Error>> {
    let bundle = construct(config)?;
    let res = bundle.resolution.read().unwrap();
    res.resolve_through_degree(config.max_degree);
    // let hom = HomComplex::new(Arc::clone(&res), Arc::clone(&bundle.module));
    // hom.compute_cohomology_through_bidegree(res.max_computed_homological_degree(), res.max_computed_degree());
    Ok(res.graded_dimension_string())
}

pub fn run_yoneda(config : &Config) -> Result<String, Box<dyn Error>> {
    let bundle = construct(config)?;
    let module = bundle.chain_complex.module(0);
    let resolution = bundle.resolution.read().unwrap();
    let min_degree = resolution.min_degree();
    let p = resolution.prime();

    loop {
        let x : i32= query_with_default_no_default_indicated("t - s", 200, |x : i32| Ok(x));
        let s : u32 = query_with_default_no_default_indicated("s", 200, |x : u32| Ok(x));
        let i : usize = query_with_default_no_default_indicated("idx", 200, |x : usize| Ok(x));

        let start = Instant::now();
        let t = x + s as i32;
        resolution.resolve_through_bidegree(s + 1, t + 1);

        println!("Resolving time: {:?}", start.elapsed());

        let start = Instant::now();
        let yoneda = Arc::new(yoneda_representative_element(Arc::clone(&resolution.inner), s, t, i));

        println!("Finding representative time: {:?}", start.elapsed());

        let f = ResolutionHomomorphism::new("".to_string(), Arc::downgrade(&resolution.inner), Arc::downgrade(&yoneda), 0, 0);
        let mut mat = Matrix::new(p, 1, 1);
        mat[0].set_entry(0, 1);
        f.extend_step(0, 0, Some(&mut mat));

        f.extend(s, t);
        let final_map = f.get_map(s);
        let num_gens = resolution.inner.number_of_gens_in_bidegree(s, t);
        for i_ in 0 .. num_gens {
            assert_eq!(final_map.output(t, i_).dimension(), 1);
            if i_ == i {
                assert_eq!(final_map.output(t, i_).entry(0), 1);
            } else {
                assert_eq!(final_map.output(t, i_).entry(0), 0);
            }
        }

        let mut check = BiVec::from_vec(min_degree, vec![0; t as usize + 1 - min_degree as usize]);
        for s in 0 ..= s {
            let module = yoneda.module(s);

            println!("Dimension of {}th module is {}", s, module.total_dimension());

            for t in min_degree ..= t {
                check[t] += (if s % 2 == 0 { 1 } else { -1 }) * module.dimension(t) as i32;
            }
        }
        for t in min_degree ..= t {
            assert_eq!(check[t], module.dimension(t) as i32, "Incorrect Euler characteristic at t = {}", t);
        }

        let filename = query("Output file name (empty to skip)", |result : String| Ok(result));

        if filename.is_empty() {
            continue;
        }

        let mut module_strings = Vec::with_capacity(s as usize + 2);
        match &*module {
            FiniteModule::FDModule(m) => {
                module_strings.push(m.to_minimal_json());
            }
            FiniteModule::FPModule(_) => {
                // This should never happen
                panic!();
            }
        };

        for s in 0 ..= s {
            match &*yoneda.module(s) {
                FiniteModule::FDModule(m) => module_strings.push(m.to_minimal_json()),
                _ => panic!()
            }
        }

<<<<<<< HEAD
//use crate::fp_vector::FpVectorT;
// use crate::resolution_homomorphism::ResolutionHomomorphism;
use crate::abelianization_algebra::AbelianizationAlgebra;
#[allow(unreachable_code)]
#[allow(unused_mut)]
pub fn run_test() {
    // let p = 2;
    // let calculator = steenrod_evaluator::SteenrodCalculator::new(2);
    // println!("{}", calculator.evaluate_adem_to_string("P2*P2").unwrap());
    // let algebra = AbelianizationAlgebra::new(2);
    // algebra.compute_basis(10);
    // for d in 0 .. 10 {
    //     println!("degree {}",d);
    //     for idx in 0 .. algebra.dimension(d, -1) {
    //         println!("    {}", algebra.basis_element_to_string(d, idx));
    //     }
    //     println!("");
    // }

    // let mut result_vec = crate::fp_vector::FpVector::new(p, 1);
    // for i in 1..8 {
    //     for j in 1..8 {
    //         if i + j >= 8 { continue; }
    //         print!("{} * {} = ", 
    //             algebra.basis_element_to_string(i, 0), 
    //             algebra.basis_element_to_string(j, 0));
    //         algebra.multiply_basis_elements(&mut result_vec, 1, i, 0, j, 0, -1);
    //         println!("{}",
    //             algebra.element_to_string(i + j, &result_vec)
    //         );
    //         result_vec.set_to_zero();
    //     }
    // }

    // let module = Rc::new(FiniteModule::from_json(Rc::clone(&algebra), &mut json)?);
    // let chain_complex = Rc::new(CCDZ::new(Rc::clone(&module)));
    // let resolution = Rc::new(RefCell::new(Resolution::new(Rc::clone(&chain_complex), None, None)));
    // resolution.borrow_mut().set_self(Rc::downgrade(&resolution));    

    // let contents = std::fs::read_to_string("static/modules/S_3.json").unwrap();
    // S_3
    // let contents = r#"{"type" : "finite dimensional module","name": "$S_3$", "file_name": "S_3", "p": 3, "generic": true, "gens": {"x0": 0}, "sq_actions": [], "adem_actions": [], "milnor_actions": []}"#;
    // C2:
    // let contents = r#"{"type" : "finite dimensional module", "name": "$C(2)$", "file_name": "C2", "p": 2, "generic": false, "gens": {"x0": 0, "x1": 1}, "sq_actions": [{"op": 1, "input": "x0", "output": [{"gen": "x1", "coeff": 1}]}], "adem_actions": [{"op": [1], "input": "x0", "output": [{"gen": "x1", "coeff": 1}]}], "milnor_actions": [{"op": [1], "input": "x0", "output": [{"gen": "x1", "coeff": 1}]}]}"#;
    // let mut json : Value = serde_json::from_str(&contents).unwrap();
    // let p = json["p"].as_u64().unwrap() as u32;
    // let max_degree = 20;
    // let algebra = Rc::new(AlgebraAny::from(AdemAlgebra::new(p, p != 2, false)));
    // let module = Rc::new(FDModule::from_json(Rc::clone(&algebra), &mut json));
    // let chain_complex = Rc::new(CCDZ::new(Rc::clone(&module)));
    // let resolution = Rc::new(Resolution::new(Rc::clone(&chain_complex), None, None));
    // resolution.resolve_through_degree(max_degree);
    // let hom = HomComplex::new(resolution, module);
    // hom.compute_cohomology_through_bidegree(max_degree as u32, max_degree);
    // println!("{}", hom.graded_dimension_string());
    
=======
        let mut output_path_buf = PathBuf::from(format!("{}", filename));
        output_path_buf.set_extension("json");
        std::fs::write(&output_path_buf, Value::from(module_strings).to_string()).unwrap();
    }
>>>>>>> b105d14b
}

pub fn run_steenrod() -> Result<String, Box<dyn Error>> {
    let k = r#"{"type" : "finite dimensional module","name": "$S_2$", "file_name": "S_2", "p": 2, "generic": false, "gens": {"x0": 0}, "adem_actions": []}"#;
    let k = serde_json::from_str(k).unwrap();
    let bundle = construct_from_json(k, "adem".to_string()).unwrap();
    let resolution = bundle.resolution.read().unwrap();
    let p = 2;
    #[cfg(feature = "steenrod-concurrent")]
    let num_threads = query_with_default_no_default_indicated("Number of threads", 2, |x : usize| Ok(x));

    loop {
        let x : i32= query_with_default_no_default_indicated("t - s", 8, |x : i32| Ok(x));
        let s : u32 = query_with_default_no_default_indicated("s", 3, |x : u32| Ok(x));
        let idx : usize = query_with_default_no_default_indicated("idx", 0, |x : usize| Ok(x));

        let t = s as i32 + x;
        print!("Resolving ext: ");
        let start = Instant::now();
        resolution.resolve_through_bidegree(2 * s, 2 * t);
        println!("{:?}", start.elapsed());

        print!("Computing Yoneda representative: ");
        let start = Instant::now();
        let yoneda = Arc::new(yoneda_representative_element(Arc::clone(&resolution.inner), s, t, idx));
        println!("{:?}", start.elapsed());

        print!("Dimensions of Yoneda representative: 1");
        let mut check = vec![0; t as usize + 1];
        for s in 0 ..= s {
            let module = yoneda.module(s);
            print!(" {}", module.total_dimension());

            for t in 0 ..= t {
                check[t as usize] += (if s % 2 == 0 { 1 } else { -1 }) * module.dimension(t) as i32;
            }
        }
        println!("");

        // We check that lifting the identity returns the original class. Even if the
        // algorithm in yoneda.rs is incorrect, this ensures that a posteriori we happened
        // to have a valid Yoneda representative. (Not really --- we don't check it is exact, just
        // that its Euler characteristic is 0 in each degree)
        print!("Checking Yoneda representative: ");
        let start = Instant::now();
        {
            assert_eq!(check[0], 1, "Incorrect Euler characteristic at t = 0");
            for t in 1 ..= t as usize {
                assert_eq!(check[t], 0, "Incorrect Euler characteristic at t = {}", t);
            }
            let f = ResolutionHomomorphism::new("".to_string(), Arc::downgrade(&resolution.inner), Arc::downgrade(&yoneda), 0, 0);
            let mut mat = Matrix::new(p, 1, 1);
            mat[0].set_entry(0, 1);
            f.extend_step(0, 0, Some(&mut mat));

            f.extend(s, t);
            let final_map = f.get_map(s);
            let num_gens = resolution.inner.number_of_gens_in_bidegree(s, t);
            for i_ in 0 .. num_gens {
                assert_eq!(final_map.output(t, i_).dimension(), 1);
                if i_ == idx {
                    assert_eq!(final_map.output(t, i_).entry(0), 1);
                } else {
                    assert_eq!(final_map.output(t, i_).entry(0), 0);
                }
            }
        }
        println!("{:?}", start.elapsed());

        let square = Arc::new(TensorChainComplex::new(Arc::clone(&yoneda), Arc::clone(&yoneda)));

        print!("Computing quasi_inverses: ");
        let start = Instant::now();
        square.compute_through_bidegree(2 * s, 2 * t);
        for s in 0 ..= 2 * s {
            square.differential(s as u32).compute_kernels_and_quasi_inverses_through_degree(2 * t);
        }
        println!("{:?}", start.elapsed());

        println!("Computing Steenrod operations: ");
        let start = Instant::now();

        let mut delta = Vec::with_capacity(s as usize);

        for i in 0 ..= s {
            let mut maps : Vec<Arc<FreeModuleHomomorphism<_>>> = Vec::with_capacity(2 * s as usize - 1);

            for s in 0 ..= 2 * s - i {
                let source = resolution.inner.module(s);
                let target = square.module(s + i);

                let map = FreeModuleHomomorphism::new(Arc::clone(&source), Arc::clone(&target), 0);
                maps.push(Arc::new(map));
            }
            delta.push(maps);
        }

        // We use the formula d Δ_i + Δ_i d = Δ_{i-1} + τΔ_{i-1}
        for i in 0 ..= s {
            // Δ_i is a map C_s -> C_{s + i}. So to hit C_{2s}, we only need to compute up to 2
            // * s - i
            let start = Instant::now();

            #[cfg(feature = "steenrod-concurrent")]
            let mut handles : VecDeque<JoinHandle<()>> = VecDeque::with_capacity(num_threads);
            #[cfg(feature = "steenrod-concurrent")]
            let mut last_receiver : Option<mpsc::Receiver<()>> = None;

            for s in 0 ..= 2 * s - i {
                if i == 0 && s == 0 {
                    let map = &delta[0][0];
                    let mut lock = map.lock();
                    map.add_generators_from_matrix_rows(&lock, 0, &mut Matrix::from_vec(p, &[vec![1]]), 0, 0);
                    *lock += 1;
                    map.extend_by_zero(&lock, 2 * t);
                    continue;
                }

                #[cfg(feature = "steenrod-concurrent")]
                {
                    if handles.len() == num_threads {
                        handles.pop_front().unwrap().join().unwrap();
                    }
                }

                let square = Arc::clone(&square);

                let source = resolution.inner.module(s);
                let target = square.module(s + i);

                let dtarget_module = square.module(s + i - 1);

                let d_res = resolution.inner.differential(s);
                let d_target = square.differential(s + i as u32);

                let map = Arc::clone(&delta[i as usize][s as usize]);
                let prev_map = match s { 0 => None, _ => Some(Arc::clone(&delta[i as usize][s as usize - 1])) };

                let prev_delta = match i { 0 => None, _ => Some(Arc::clone(&delta[i as usize - 1][s as usize])) };

                #[cfg(feature = "steenrod-concurrent")]
                let (sender, new_receiver) = mpsc::channel();

                // Define this as a closure so that we can easily switch between threaded and
                // un-threaded
                let fun = move || {
                    for t in 0 ..= 2 * t {
                        #[cfg(feature = "steenrod-concurrent")]
                        {
                            if let Some(recv) = &last_receiver {
                                recv.recv().unwrap();
                            }
                        }
                        let num_gens = source.number_of_gens_in_degree(t);

                        let fx_dim = target.dimension(t);
                        let fdx_dim = dtarget_module.dimension(t);

                        if fx_dim == 0 || fdx_dim == 0 || num_gens == 0 {
                            let mut lock = map.lock();
                            map.extend_by_zero(&lock, t);
                            *lock += 1;

                            #[cfg(feature = "steenrod-concurrent")]
                            sender.send(()).unwrap();

                            continue;
                        }

                        let mut output_matrix = Matrix::new(p, num_gens, fx_dim);
                        let mut result = FpVector::new(p, fdx_dim);
                        for j in 0 .. num_gens {
                            if let Some(m) = &prev_delta {
                                // Δ_{i-1} x
                                let prevd = m.output(t, j);

                                // τ Δ_{i-1}x
                                square.swap(&mut result, prevd, s + i as u32 - 1, t);
                                result.add(prevd, 1);
                            }

                            if let Some(m) = &prev_map {
                                let dx = d_res.output(t, j);
                                m.apply(&mut result, 1, t, dx);
                            }
                            d_target.apply_quasi_inverse(&mut output_matrix[j], t, &result);

                            result.set_to_zero();
                        }
                        let mut lock = map.lock();
                        map.add_generators_from_matrix_rows(&lock, t, &mut output_matrix, 0, 0);
                        *lock += 1;

                        #[cfg(feature = "steenrod-concurrent")]
                        sender.send(()).unwrap();
                    }
                };

                #[cfg(feature = "steenrod-concurrent")]
                {
                    let handle = thread::Builder::new().name(format!("Delta_{}, s = {}", i, s)).spawn(fun);
                    last_receiver = Some(new_receiver);
                    handles.push_back(handle.unwrap());
                }
                #[cfg(not(feature = "steenrod-concurrent"))]
                fun();
            }
            #[cfg(feature = "steenrod-concurrent")]
            for handle in handles.into_iter() {
                handle.join().unwrap();
            }
            let final_map = &delta[i as usize][(2 * s - i) as usize];
            let num_gens = resolution.inner.number_of_gens_in_bidegree(2 * s - i, 2 * t);
            println!("Sq^{} x_{{{}, {}}}^({}) = [{}] ({:?})", s - i, t-s as i32, s, idx, (0 .. num_gens).map(|k| format!("{}", final_map.output(2 * t, k).entry(0))).collect::<Vec<_>>().join(", "), start.elapsed());
        }
        println!("Computing Steenrod operations: {:?}", start.elapsed());
    }
}

pub fn run_test() {
    let k = r#"{"type" : "finite dimensional module","name": "$S_2$", "file_name": "S_2", "p": 2, "generic": false, "gens": {"x0": 0}, "adem_actions": []}"#;
    let k = serde_json::from_str(k).unwrap();
    let bundle = construct_from_json(k, "adem".to_string()).unwrap();
    let resolution = bundle.resolution.read().unwrap();
    let p = 2;

    let x : i32 = 30;
    let s : u32 = 6;
    let idx : usize = 0;

    let t = s as i32 + x;
    let start = Instant::now();
    resolution.resolve_through_bidegree(s, t);

    let yoneda = Arc::new(yoneda_representative_element(Arc::clone(&resolution.inner), s, t, idx));
    let square = Arc::new(TensorChainComplex::new(Arc::clone(&yoneda), Arc::clone(&yoneda)));

    square.compute_through_bidegree(6, 48);
    println!("Starting test");
    for deg in 0 ..= 30 {
        let mut result = FpVector::new(p, square.module(6).dimension(deg + 18));
        for i in 0 .. square.module(6).dimension(deg) {
            square.module(6).act_on_basis(&mut result, 1, 18, 2, deg, i);
        }
        let mut result = FpVector::new(p, square.module(5).dimension(deg + 18));
        for i in 0 .. square.module(5).dimension(deg) {
            square.module(5).act_on_basis(&mut result, 1, 18, 3, deg, i);
        }
    }
}

pub fn load_module_from_file(config : &Config) -> Result<String, Box<dyn Error>> {
    let mut result = None;
    for path in config.module_paths.iter() {
        let mut path = path.clone();
        path.push(&config.module_file_name);
        path.set_extension("json");
        result = std::fs::read_to_string(path).ok();
        if result.is_some() {
            break;
        }
    }
    return result.ok_or_else(|| Box::new(ModuleFileNotFoundError {
        name : config.module_file_name.clone()
    }) as Box<dyn Error>);
}

#[derive(Debug)]
struct ModuleFileNotFoundError {
    name : String
}

impl std::fmt::Display for ModuleFileNotFoundError {
    fn fmt(&self, f: &mut std::fmt::Formatter<'_>) -> std::fmt::Result {
        write!(f, "Module file '{}' not found on path", &self.name)
    }
}

impl Error for ModuleFileNotFoundError {
    fn description(&self) -> &str {
        "Module file not found"
    }
}<|MERGE_RESOLUTION|>--- conflicted
+++ resolved
@@ -230,69 +230,10 @@
             }
         }
 
-<<<<<<< HEAD
-//use crate::fp_vector::FpVectorT;
-// use crate::resolution_homomorphism::ResolutionHomomorphism;
-use crate::abelianization_algebra::AbelianizationAlgebra;
-#[allow(unreachable_code)]
-#[allow(unused_mut)]
-pub fn run_test() {
-    // let p = 2;
-    // let calculator = steenrod_evaluator::SteenrodCalculator::new(2);
-    // println!("{}", calculator.evaluate_adem_to_string("P2*P2").unwrap());
-    // let algebra = AbelianizationAlgebra::new(2);
-    // algebra.compute_basis(10);
-    // for d in 0 .. 10 {
-    //     println!("degree {}",d);
-    //     for idx in 0 .. algebra.dimension(d, -1) {
-    //         println!("    {}", algebra.basis_element_to_string(d, idx));
-    //     }
-    //     println!("");
-    // }
-
-    // let mut result_vec = crate::fp_vector::FpVector::new(p, 1);
-    // for i in 1..8 {
-    //     for j in 1..8 {
-    //         if i + j >= 8 { continue; }
-    //         print!("{} * {} = ", 
-    //             algebra.basis_element_to_string(i, 0), 
-    //             algebra.basis_element_to_string(j, 0));
-    //         algebra.multiply_basis_elements(&mut result_vec, 1, i, 0, j, 0, -1);
-    //         println!("{}",
-    //             algebra.element_to_string(i + j, &result_vec)
-    //         );
-    //         result_vec.set_to_zero();
-    //     }
-    // }
-
-    // let module = Rc::new(FiniteModule::from_json(Rc::clone(&algebra), &mut json)?);
-    // let chain_complex = Rc::new(CCDZ::new(Rc::clone(&module)));
-    // let resolution = Rc::new(RefCell::new(Resolution::new(Rc::clone(&chain_complex), None, None)));
-    // resolution.borrow_mut().set_self(Rc::downgrade(&resolution));    
-
-    // let contents = std::fs::read_to_string("static/modules/S_3.json").unwrap();
-    // S_3
-    // let contents = r#"{"type" : "finite dimensional module","name": "$S_3$", "file_name": "S_3", "p": 3, "generic": true, "gens": {"x0": 0}, "sq_actions": [], "adem_actions": [], "milnor_actions": []}"#;
-    // C2:
-    // let contents = r#"{"type" : "finite dimensional module", "name": "$C(2)$", "file_name": "C2", "p": 2, "generic": false, "gens": {"x0": 0, "x1": 1}, "sq_actions": [{"op": 1, "input": "x0", "output": [{"gen": "x1", "coeff": 1}]}], "adem_actions": [{"op": [1], "input": "x0", "output": [{"gen": "x1", "coeff": 1}]}], "milnor_actions": [{"op": [1], "input": "x0", "output": [{"gen": "x1", "coeff": 1}]}]}"#;
-    // let mut json : Value = serde_json::from_str(&contents).unwrap();
-    // let p = json["p"].as_u64().unwrap() as u32;
-    // let max_degree = 20;
-    // let algebra = Rc::new(AlgebraAny::from(AdemAlgebra::new(p, p != 2, false)));
-    // let module = Rc::new(FDModule::from_json(Rc::clone(&algebra), &mut json));
-    // let chain_complex = Rc::new(CCDZ::new(Rc::clone(&module)));
-    // let resolution = Rc::new(Resolution::new(Rc::clone(&chain_complex), None, None));
-    // resolution.resolve_through_degree(max_degree);
-    // let hom = HomComplex::new(resolution, module);
-    // hom.compute_cohomology_through_bidegree(max_degree as u32, max_degree);
-    // println!("{}", hom.graded_dimension_string());
-    
-=======
         let mut output_path_buf = PathBuf::from(format!("{}", filename));
         output_path_buf.set_extension("json");
         std::fs::write(&output_path_buf, Value::from(module_strings).to_string()).unwrap();
     }
->>>>>>> b105d14b
 }
 
 pub fn run_steenrod() -> Result<String, Box<dyn Error>> {
