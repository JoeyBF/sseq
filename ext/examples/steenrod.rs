use algebra::module::homomorphism::{FreeModuleHomomorphism, ModuleHomomorphism};
use algebra::module::Module;
use ext::chain_complex::{
    AugmentedChainComplex, BoundedChainComplex, ChainComplex, FreeChainComplex,
};
use ext::utils;
use ext::yoneda::yoneda_representative_element;
use fp::matrix::Matrix;
use fp::vector::{prelude::*, FpVector};
use itertools::Itertools;
use sseq::coordinates::{Bidegree, BidegreeElement};
use tensor_product_chain_complex::TensorChainComplex;

use std::io::{stderr, stdout, Write};
use std::sync::Arc;

fn main() -> anyhow::Result<()> {
    let resolution = Arc::new(utils::query_module_only("Module", None, false)?);
    let module = resolution.target().module(0);
    let p = resolution.prime();

    if resolution.target().max_s() != 1 || !module.is_unit() || *p != 2 {
        panic!("Can only run Steenrod on the sphere");
    }

    let b = Bidegree::n_s(
        query::raw("n of Ext class", str::parse),
        query::raw("s of Ext class", str::parse),
    );

    resolution.compute_through_bidegree(b + b);

    let class: Vec<u32> =
        query::vector("Input Ext class", resolution.number_of_gens_in_bidegree(b));

    let yoneda = Arc::new(yoneda_representative_element(
        Arc::clone(&resolution),
        b,
        &class,
    ));

    print!("Dimensions of Yoneda representative: 1");
    for s in 0..=b.s() {
        print!(" {}", yoneda.module(s).total_dimension());
    }
    println!();

    let square = Arc::new(TensorChainComplex::new(
        Arc::clone(&yoneda),
        Arc::clone(&yoneda),
    ));
    let doubled_b = b + b;

    let timer = utils::Timer::start();
    square.compute_through_bidegree(doubled_b);
    for s in 0..=doubled_b.s() {
        square
            .differential(s)
            .compute_auxiliary_data_through_degree(doubled_b.t());
    }
    timer.end(format_args!("Computed quasi-inverses"));

    eprintln!("Computing Steenrod operations: ");

    let mut delta = Vec::with_capacity(b.s() as usize);

    for i in 0..=b.s() {
        let mut maps: Vec<Arc<FreeModuleHomomorphism<_>>> =
            Vec::with_capacity(doubled_b.s() as usize - 1);

        for s in 0..=doubled_b.s() - i {
            let source = resolution.module(s);
            let target = square.module(s + i);

            let map = FreeModuleHomomorphism::new(Arc::clone(&source), Arc::clone(&target), 0);
            maps.push(Arc::new(map));
        }
        delta.push(maps);
    }

    /* #[cfg(feature = "concurrent")]
    let mut prev_i_receivers: Vec<Option<Receiver<()>>> = Vec::new();
    #[cfg(feature = "concurrent")]
    for _ in 0..=2 * s {
        prev_i_receivers.push(None);
    }

    #[cfg(feature = "concurrent")]
    let mut handles: Vec<Vec<JoinHandle<()>>> = Vec::with_capacity(s as usize + 1);*/

    let timer = utils::Timer::start();

    // We use the formula d Δ_i + Δ_i d = Δ_{i-1} + τΔ_{i-1}
    for i in 0..=b.s() {
        let shift_s = Bidegree::s_t(i, 0);
        // Δ_i is a map C_s -> C_{s + i}. So to hit C_{2s}, we only need to compute up to 2
        // * s - i
        //        #[cfg(not(feature = "concurrent"))]
        let start = std::time::Instant::now();

        /* #[cfg(feature = "concurrent")]
        let mut handles_inner: Vec<JoinHandle<()>> = Vec::with_capacity((2 * s - i + 1) as usize);

        #[cfg(feature = "concurrent")]
        let mut last_receiver: Option<Receiver<()>> = None;

        #[cfg(feature = "concurrent")]
        let top_s = 2 * s - i;*/

        for s in 0..=(doubled_b - shift_s).s() {
            if i == 0 && s == 0 {
                let map = &delta[0][0];
                map.add_generators_from_matrix_rows(
                    0,
                    Matrix::from_vec(p, &[vec![1]]).as_slice_mut(),
                );
                map.extend_by_zero(doubled_b.t());
                continue;
            }

            let square = Arc::clone(&square);

            let source = resolution.module(s);
            let target = square.module(s + i);

            let dtarget_module = square.module(s + i - 1);

            let d_res = resolution.differential(s);
            let d_target = square.differential(s + i);

            let map = Arc::clone(&delta[i as usize][s as usize]);
            let prev_map = match s {
                0 => None,
                _ => Some(Arc::clone(&delta[i as usize][s as usize - 1])),
            };

            let prev_delta = match i {
                0 => None,
                _ => Some(Arc::clone(&delta[i as usize - 1][s as usize])),
            };

            /* #[cfg(feature = "concurrent")]
            let (sender, new_receiver) = unbounded();
            #[cfg(feature = "concurrent")]
            let (prev_i_sender, new_prev_i_receiver) = unbounded();


            #[cfg(feature = "concurrent")]
            let prev_i_receiver =
                std::mem::replace(&mut prev_i_receivers[s as usize], Some(new_prev_i_receiver));*/

            // Define this as a closure so that we can easily switch between threaded and
            // un-threaded
            let fun = move || {
                /* #[cfg(feature = "concurrent")]
                let mut token = bucket.take_token();*/

                for t in 0..=doubled_b.t() {
                    let b = Bidegree::s_t(s, t);
                    /* #[cfg(feature = "concurrent")]
                    {
                        token = bucket.recv2_or_release(token, &last_receiver, &prev_i_receiver);
                    }*/

                    let num_gens = source.number_of_gens_in_degree(t);

                    let fx_dim = target.dimension(t);
                    let fdx_dim = dtarget_module.dimension(t);

                    if fx_dim == 0 || fdx_dim == 0 || num_gens == 0 {
                        map.extend_by_zero(t);

                        /* #[cfg(feature = "concurrent")]
                        {
                            if s < top_s {
                                sender.send(()).unwrap();
                                prev_i_sender.send(()).unwrap();
                            }
                        }*/

                        continue;
                    }

                    let mut output_matrix = Matrix::new(p, num_gens, fx_dim);
                    let mut result = FpVector::new(p, fdx_dim);
                    for j in 0..num_gens {
                        if let Some(m) = &prev_delta {
                            // Δ_{i-1} x
                            let prevd = m.output(t, j);

                            // τ Δ_{i-1}x
                            square.swap(&mut result, prevd, b + shift_s - Bidegree::s_t(1, 0));
                            result += prevd;
                        }

                        if let Some(m) = &prev_map {
                            let dx = d_res.output(t, j);
                            m.apply(result.as_slice_mut(), 1, t, dx.as_slice());
                        }
                        assert!(d_target.apply_quasi_inverse(
                            output_matrix[j].as_slice_mut(),
                            t,
                            result.as_slice(),
                        ));

                        result.set_to_zero();
                    }
                    map.add_generators_from_matrix_rows(t, output_matrix.as_slice_mut());

                    /* #[cfg(feature = "concurrent")]
                    {
                        if s < top_s {
                            sender.send(()).unwrap();
                            prev_i_sender.send(()).unwrap();
                        }
                    }*/
                }
            };

            /* #[cfg(feature = "concurrent")]
            {
                let handle = thread::Builder::new()
                    .name(format!("D_{}, s = {}", i, s))
                    .spawn(fun);
                last_receiver = Some(new_receiver);
                handles_inner.push(handle.unwrap());
            }*/
            // #[cfg(not(feature = "concurrent"))]
            fun();
        }
        /* #[cfg(feature = "concurrent")]
        handles.push(handles_inner); */

        // #[cfg(not(feature = "concurrent"))]
        {
            let final_map = &delta[i as usize][(doubled_b - shift_s).s() as usize];
            let num_gens = resolution.number_of_gens_in_bidegree(doubled_b - shift_s);
            print!("Sq^{} ", (b - shift_s).s());
            BidegreeElement::new(b, FpVector::from_slice(p, &class).as_slice()).print();

            print!(
                " = [{}]",
                (0..num_gens)
                    .map(|k| format!("{}", final_map.output(doubled_b.t(), k).entry(0)))
                    .format(", "),
            );
            stdout().flush().unwrap();
            eprint!(" ({:?})", start.elapsed());
            stderr().flush().unwrap();
            println!();
        }
    }

    /* #[cfg(feature = "concurrent")]
    for (i, handle_inner) in handles.into_iter().enumerate() {
        let i = i as u32;

        for handle in handle_inner {
            handle.join().unwrap();
        }
        let final_map = &delta[i as usize][(2 * s - i) as usize];
        let num_gens = resolution.number_of_gens_in_bidegree(2 * s - i, 2 * t);
        print!(
            "Sq^{} x_({}, {}, {}) = [{}]",
            s - i,
            t - s as i32,
            s,
            idx,
            (0..num_gens)
                .map(|k| format!("{}", final_map.output(2 * t, k).entry(0)))
                .collect::<Vec<_>>()
                .join(", "),
        );
        stdout().flush().unwrap();
        eprint!(" ({:?} total)", start.elapsed());
        stderr().flush().unwrap();
        println!();
    }*/

    timer.end(format_args!("Computed Steenrod operations"));
    Ok(())
}

mod sum_module {
    use bivec::BiVec;
    use once::OnceBiVec;

    use algebra::module::block_structure::{BlockStructure, GeneratorBasisEltPair};
    use algebra::module::{Module, ZeroModule};
    use fp::vector::{prelude::*, SliceMut};

    use std::sync::Arc;

    pub struct SumModule<M: Module> {
        // We need these because modules might be empty
        algebra: Arc<M::Algebra>,
        min_degree: i32,
        pub modules: Vec<Arc<M>>,
        pub block_structures: OnceBiVec<BlockStructure>,
    }

    impl<M: Module> std::fmt::Display for SumModule<M> {
        fn fmt(&self, f: &mut std::fmt::Formatter) -> std::fmt::Result {
            if self.modules.is_empty() {
                write!(f, "0")
            } else {
                write!(f, "{}", self.modules[0])?;
                for m in &self.modules[1..] {
                    write!(f, " (+) {m}")?;
                }
                Ok(())
            }
        }
    }

    impl<M: Module> SumModule<M> {
        pub fn new(algebra: Arc<M::Algebra>, modules: Vec<Arc<M>>, min_degree: i32) -> Self {
            SumModule {
                algebra,
                modules,
                min_degree,
                block_structures: OnceBiVec::new(min_degree),
            }
        }

        pub fn get_module_num(&self, degree: i32, index: usize) -> usize {
            self.block_structures[degree]
                .index_to_generator_basis_elt(index)
                .generator_index
        }

        pub fn offset(&self, degree: i32, module_num: usize) -> usize {
            self.block_structures[degree]
                .generator_to_block(degree, module_num)
                .start
        }
    }

    impl<M: Module> Module for SumModule<M> {
        type Algebra = M::Algebra;

        fn algebra(&self) -> Arc<Self::Algebra> {
            Arc::clone(&self.algebra)
        }

        fn min_degree(&self) -> i32 {
            self.min_degree
        }

        fn compute_basis(&self, degree: i32) {
            for module in &self.modules {
                module.compute_basis(degree);
            }
            for i in self.block_structures.len()..=degree {
                let mut block_sizes = BiVec::new(i);
                block_sizes.push(self.modules.iter().map(|m| m.dimension(i)).collect());
                self.block_structures
                    .push(BlockStructure::new(&block_sizes));
            }
        }

        fn max_computed_degree(&self) -> i32 {
            self.block_structures.len()
        }

        fn dimension(&self, degree: i32) -> usize {
            self.block_structures
                .get(degree)
                .map(BlockStructure::total_dimension)
                .unwrap_or(0)
        }

        fn act_on_basis(
            &self,
            mut result: SliceMut,
            coeff: u32,
            op_degree: i32,
            op_index: usize,
            mod_degree: i32,
            mod_index: usize,
        ) {
            let target_degree = mod_degree + op_degree;
            let GeneratorBasisEltPair {
                generator_index: module_num,
                basis_index,
                ..
            } = self.block_structures[mod_degree].index_to_generator_basis_elt(mod_index);
            let range =
                self.block_structures[target_degree].generator_to_block(target_degree, *module_num);
            let module = &self.modules[*module_num];

            module.act_on_basis(
                result.slice_mut(range.start, range.end),
                coeff,
                op_degree,
                op_index,
                mod_degree,
                *basis_index,
            );
        }

        fn basis_element_to_string(&self, degree: i32, index: usize) -> String {
            let GeneratorBasisEltPair {
                generator_index: module_num,
                basis_index,
                ..
            } = self.block_structures[degree].index_to_generator_basis_elt(index);
            self.modules[*module_num].basis_element_to_string(degree, *basis_index)
        }

        fn max_degree(&self) -> Option<i32> {
            self.modules
                .iter()
                .map(|m| m.max_degree())
                .max()
                .unwrap_or(Some(self.min_degree))
        }
    }

    impl<M: Module> ZeroModule for SumModule<M> {
        fn zero_module(algebra: Arc<M::Algebra>, min_degree: i32) -> Self {
            SumModule::new(algebra, vec![], min_degree)
        }
    }

    #[cfg(test)]
    mod tests {
        #![allow(non_snake_case)]

        use super::*;

        use algebra::module::FDModule;
        use algebra::AdemAlgebra;

        #[test]
        fn test_sum_modules() {
            let k = r#"{"type" : "finite dimensional module", "p": 2,  "gens": {"x0": 0}, "actions": []}"#;
            let k2 = r#"{"type" : "finite dimensional module", "p": 2, "gens": {"x0": 0, "y0":0}, "actions": []}"#;
            let zero =
                r#"{"type" : "finite dimensional module", "p": 2, "gens": {}, "actions": []}"#;
            let c2 = r#"{"type" : "finite dimensional module",  "p": 2, "gens": {"x0": 0, "x1": 1}, "actions": ["Sq1 x0 = x1"]}"#;
            let ceta = r#"{"type" : "finite dimensional module", "p": 2, "gens": {"x0": 0, "x2": 2}, "actions": ["Sq2 x0 = x2"]}"#;
            let c2sumceta = r#"{"type" : "finite dimensional module", "p": 2, "gens": {"x0": 0, "x1": 1,"y0": 0, "y2": 2}, "actions": ["Sq1 x0 = x1", "Sq2 y0 = y2"]}"#;

            test_sum_module(vec![], zero);
            test_sum_module(vec![k, k], k2);
            test_sum_module(vec![c2, ceta], c2sumceta);
        }

        fn test_sum_module(M: Vec<&str>, S: &str) {
            let p = fp::prime::ValidPrime::new(2);
            let A = Arc::new(AdemAlgebra::new(p, false));

            let M: Vec<Arc<FDModule<AdemAlgebra>>> = M
                .into_iter()
                .map(|s| {
                    let m = serde_json::from_str(s).unwrap();
                    Arc::new(FDModule::from_json(Arc::clone(&A), &m).unwrap())
                })
                .collect::<Vec<_>>();

            let sum = FDModule::from(&SumModule::new(Arc::clone(&A), M, 0));

            let S = serde_json::from_str(S).unwrap();
            let S = FDModule::from_json(Arc::clone(&A), &S).unwrap();

            if let Err(msg) = sum.test_equal(&S) {
                panic!("Test case failed. {msg}");
            }
        }
    }
}

mod tensor_product_chain_complex {
    use super::sum_module::SumModule;
    use algebra::module::homomorphism::ModuleHomomorphism;
    use algebra::module::{Module, TensorModule, ZeroModule};
    use algebra::{Algebra, Bialgebra};
    use ext::chain_complex::ChainComplex;
    use fp::matrix::AugmentedMatrix;
<<<<<<< HEAD
    use fp::vector::{FpVector, Slice, SliceMut};
    use sseq::coordinates::Bidegree;
=======
    use fp::vector::{prelude::*, FpVector, Slice, SliceMut};
>>>>>>> 1da48f6d
    use std::sync::Arc;

    use once::{OnceBiVec, OnceVec};

    pub type Stm<M, N> = SumModule<TensorModule<M, N>>;

    pub struct TensorChainComplex<A, CC1, CC2>
    where
        A: Algebra + Bialgebra,
        CC1: ChainComplex<Algebra = A>,
        CC2: ChainComplex<Algebra = A>,
    {
        left_cc: Arc<CC1>,
        right_cc: Arc<CC2>,
        modules: OnceVec<Arc<Stm<CC1::Module, CC2::Module>>>,
        zero_module: Arc<Stm<CC1::Module, CC2::Module>>,
        differentials: OnceVec<Arc<TensorChainMap<A, CC1, CC2>>>,
    }

    impl<A, CC1, CC2> TensorChainComplex<A, CC1, CC2>
    where
        A: Algebra + Bialgebra,
        CC1: ChainComplex<Algebra = A>,
        CC2: ChainComplex<Algebra = A>,
    {
        pub fn new(left_cc: Arc<CC1>, right_cc: Arc<CC2>) -> Self {
            Self {
                modules: OnceVec::new(),
                differentials: OnceVec::new(),
                zero_module: Arc::new(SumModule::zero_module(
                    left_cc.algebra(),
                    left_cc.min_degree() + right_cc.min_degree(),
                )),
                left_cc,
                right_cc,
            }
        }

        fn left_cc(&self) -> Arc<CC1> {
            Arc::clone(&self.left_cc)
        }

        fn right_cc(&self) -> Arc<CC2> {
            Arc::clone(&self.right_cc)
        }

        fn left_min_shift(&self) -> Bidegree {
            Bidegree::s_t(0, self.left_cc.min_degree())
        }

        fn right_min_shift(&self) -> Bidegree {
            Bidegree::s_t(0, self.right_cc.min_degree())
        }
    }

    impl<A, CC> TensorChainComplex<A, CC, CC>
    where
        A: Algebra + Bialgebra,
        CC: ChainComplex<Algebra = A>,
    {
        /// This function sends a (x) b to b (x) a. This makes sense only if left_cc and right_cc are
        /// equal, but we don't check that.
        pub fn swap(&self, result: &mut FpVector, vec: &FpVector, b: Bidegree) {
            let s = b.s() as usize;

            for left_s in 0..=s {
                let right_s = s - left_s;
                let module = &self.modules[s];

                let source_offset = module.offset(b.t(), left_s);
                let target_offset = module.offset(b.t(), right_s);

                for left_t in 0..=b.t() {
                    let right_t = b.t() - left_t;

                    let left_dim = module.modules[left_s].left.dimension(left_t);
                    let right_dim = module.modules[left_s].right.dimension(right_t);

                    if left_dim == 0 || right_dim == 0 {
                        continue;
                    }

                    let source_inner_offset = module.modules[left_s].offset(b.t(), left_t);
                    let target_inner_offset = module.modules[right_s].offset(b.t(), right_t);

                    for i in 0..left_dim {
                        for j in 0..right_dim {
                            let value =
                                vec.entry(source_offset + source_inner_offset + i * right_dim + j);
                            if value != 0 {
                                result.add_basis_element(
                                    target_offset + target_inner_offset + j * left_dim + i,
                                    value,
                                );
                            }
                        }
                    }
                }
            }
        }
    }

    impl<A, CC1, CC2> ChainComplex for TensorChainComplex<A, CC1, CC2>
    where
        A: Algebra + Bialgebra,
        CC1: ChainComplex<Algebra = A>,
        CC2: ChainComplex<Algebra = A>,
    {
        type Algebra = A;
        type Module = Stm<CC1::Module, CC2::Module>;
        type Homomorphism = TensorChainMap<A, CC1, CC2>;

        fn algebra(&self) -> Arc<A> {
            self.left_cc.algebra()
        }

        fn min_degree(&self) -> i32 {
            self.left_cc.min_degree() + self.right_cc.min_degree()
        }

        fn zero_module(&self) -> Arc<Self::Module> {
            Arc::clone(&self.zero_module)
        }

        fn has_computed_bidegree(&self, b: Bidegree) -> bool {
            self.left_cc
                .has_computed_bidegree(b - self.left_min_shift())
                && self
                    .right_cc
                    .has_computed_bidegree(b - self.left_min_shift())
                && self.differentials.len() > b.s() as usize
        }

        fn module(&self, s: u32) -> Arc<Self::Module> {
            Arc::clone(&self.modules[s as usize])
        }

        fn differential(&self, s: u32) -> Arc<Self::Homomorphism> {
            Arc::clone(&self.differentials[s as usize])
        }

        fn compute_through_bidegree(&self, b: Bidegree) {
            self.left_cc
                .compute_through_bidegree(b - self.right_min_shift());
            self.right_cc
                .compute_through_bidegree(b - self.left_min_shift());

            self.modules.extend(b.s() as usize, |i| {
                let i = i as u32;
                let new_module_list: Vec<Arc<TensorModule<CC1::Module, CC2::Module>>> = (0..=i)
                    .map(|j| {
                        Arc::new(TensorModule::new(
                            self.left_cc.module(j),
                            self.right_cc.module(i - j),
                        ))
                    })
                    .collect::<Vec<_>>();
                Arc::new(SumModule::new(
                    self.algebra(),
                    new_module_list,
                    self.min_degree(),
                ))
            });

            for module in self.modules.iter() {
                module.compute_basis(b.t());
            }

            self.differentials.extend(b.s() as usize, |s| {
                let s = s as u32;
                if s == 0 {
                    Arc::new(TensorChainMap {
                        left_cc: self.left_cc(),
                        right_cc: self.right_cc(),
                        source_s: 0,
                        source: self.module(0),
                        target: self.zero_module(),
                        quasi_inverses: OnceBiVec::new(self.min_degree()),
                    })
                } else {
                    Arc::new(TensorChainMap {
                        left_cc: self.left_cc(),
                        right_cc: self.right_cc(),
                        source_s: s,
                        source: self.module(s),
                        target: self.module(s - 1),
                        quasi_inverses: OnceBiVec::new(self.min_degree()),
                    })
                }
            });
        }

        fn next_homological_degree(&self) -> u32 {
            self.modules.len() as u32
        }
    }

    pub struct TensorChainMap<A, CC1, CC2>
    where
        A: Algebra + Bialgebra,
        CC1: ChainComplex<Algebra = A>,
        CC2: ChainComplex<Algebra = A>,
    {
        left_cc: Arc<CC1>,
        right_cc: Arc<CC2>,
        source_s: u32,
        source: Arc<Stm<CC1::Module, CC2::Module>>,
        target: Arc<Stm<CC1::Module, CC2::Module>>,
        quasi_inverses: OnceBiVec<Vec<Option<Vec<(usize, usize, FpVector)>>>>,
    }

    impl<A, CC1, CC2> ModuleHomomorphism for TensorChainMap<A, CC1, CC2>
    where
        A: Algebra + Bialgebra,
        CC1: ChainComplex<Algebra = A>,
        CC2: ChainComplex<Algebra = A>,
    {
        type Source = Stm<CC1::Module, CC2::Module>;
        type Target = Stm<CC1::Module, CC2::Module>;

        fn source(&self) -> Arc<Self::Source> {
            Arc::clone(&self.source)
        }
        fn target(&self) -> Arc<Self::Target> {
            Arc::clone(&self.target)
        }
        fn degree_shift(&self) -> i32 {
            0
        }

        /// At the moment, this is off by a sign. However, we only use this for p = 2
        fn apply_to_basis_element(
            &self,
            mut result: SliceMut,
            coeff: u32,
            degree: i32,
            input_idx: usize,
        ) {
            // Source is of the form ⊕_i L_i ⊗ R_(s - i). This i indexes the s degree. First figure out
            // which i this belongs to.
            let left_s = self.source.get_module_num(degree, input_idx);
            let right_s = self.source_s as usize - left_s;

            let source_module = &self.source.modules[left_s];

            let first_offset = self.source.offset(degree, left_s);
            let inner_index = input_idx - first_offset;

            // Now redefine L = L_i, R = R_(degree - i). Then L ⊗ R is itself a sum of terms of
            // the form L_i ⊗ R_(degree - i), where we are now summing over the t degree.
            let left_t = source_module.seek_module_num(degree, inner_index);
            let right_t = degree - left_t;

            let inner_index = inner_index - source_module.offset(degree, left_t);

            let source_right_dim = source_module.right.dimension(right_t);
            let right_index = inner_index % source_right_dim;
            let left_index = inner_index / source_right_dim;

            // Now calculate 1 (x) d
            if right_s > 0 {
                let target_module = &self.target.modules[left_s];
                let target_offset = self.target.offset(degree, left_s)
                    + self.target.modules[left_s].offset(degree, left_t);
                let target_right_dim = target_module.right.dimension(right_t);

                let result = result.slice_mut(
                    target_offset + left_index * target_right_dim,
                    target_offset + (left_index + 1) * target_right_dim,
                );
                self.right_cc
                    .differential(right_s as u32)
                    .apply_to_basis_element(result, coeff, right_t, right_index);
            }

            // Now calculate d (x) 1
            if left_s > 0 {
                let target_module = &self.target.modules[left_s - 1];
                let target_offset = self.target.offset(degree, left_s - 1)
                    + self.target.modules[left_s - 1].offset(degree, left_t);
                let target_right_dim = target_module.right.dimension(right_t);

                let mut dl = FpVector::new(self.prime(), target_module.left.dimension(left_t));
                self.left_cc
                    .differential(left_s as u32)
                    .apply_to_basis_element(dl.as_slice_mut(), coeff, left_t, left_index);
                for i in 0..dl.len() {
                    result.add_basis_element(
                        target_offset + i * target_right_dim + right_index,
                        dl.entry(i),
                    );
                }
            }
        }

        fn compute_auxiliary_data_through_degree(&self, degree: i32) {
            self.quasi_inverses
                .extend(degree, |i| self.calculate_quasi_inverse(i));
        }

        fn apply_quasi_inverse(&self, mut result: SliceMut, degree: i32, input: Slice) -> bool {
            let qis = &self.quasi_inverses[degree];
            assert_eq!(input.len(), qis.len());

            for (i, x) in input.iter_nonzero() {
                if let Some(qi) = &qis[i] {
                    for (offset_start, offset_end, data) in qi.iter() {
                        result
                            .slice_mut(*offset_start, *offset_end)
                            .add(data.as_slice(), x);
                    }
                }
            }
            true
        }
    }

    impl<A, CC1, CC2> TensorChainMap<A, CC1, CC2>
    where
        A: Algebra + Bialgebra,
        CC1: ChainComplex<Algebra = A>,
        CC2: ChainComplex<Algebra = A>,
    {
        #[allow(clippy::range_minus_one)]
        fn calculate_quasi_inverse(
            &self,
            degree: i32,
        ) -> Vec<Option<Vec<(usize, usize, FpVector)>>> {
            let p = self.prime();
            // start, end, preimage
            let mut quasi_inverse_list: Vec<Option<Vec<(usize, usize, FpVector)>>> =
                vec![None; self.target.dimension(degree)];

            for left_t in self.left_cc.min_degree()..=degree - self.right_cc.min_degree() {
                let right_t = degree - left_t;

                let source_dim = self
                    .source
                    .modules
                    .iter()
                    .map(|m| m.left.dimension(left_t) * m.right.dimension(right_t))
                    .sum();
                let target_dim = self
                    .target
                    .modules
                    .iter()
                    .map(|m| m.left.dimension(left_t) * m.right.dimension(right_t))
                    .sum();

                if source_dim == 0 || target_dim == 0 {
                    continue;
                }

                let mut matrix = AugmentedMatrix::new(p, source_dim, [target_dim, source_dim]);

                // Compute 1 (x) d
                let mut target_offset = 0;
                let mut row_count = 0;
                for s in 0..=self.source_s - 1 {
                    let source_module = &self.source.modules[s as usize]; // C_s (x) D_{source_s - s}
                    let target_module = &self.target.modules[s as usize]; // C_s (x) D_{source_s - s - 1}

                    let source_right_dim = source_module.right.dimension(right_t);
                    let source_left_dim = source_module.left.dimension(left_t);
                    let target_right_dim = target_module.right.dimension(right_t);
                    let target_left_dim = target_module.left.dimension(left_t);
                    assert_eq!(target_left_dim, source_left_dim);

                    let mut result = FpVector::new(p, target_right_dim);
                    for ri in 0..source_right_dim {
                        self.right_cc
                            .differential(self.source_s - s)
                            .apply_to_basis_element(result.as_slice_mut(), 1, right_t, ri);
                        for li in 0..source_left_dim {
                            let row = &mut matrix[row_count + li * source_right_dim + ri];
                            row.slice_mut(
                                target_offset + li * target_right_dim,
                                target_offset + (li + 1) * target_right_dim,
                            )
                            .assign(result.as_slice());
                        }
                        result.set_to_zero();
                    }
                    target_offset += target_right_dim * target_left_dim;
                    row_count += source_right_dim * source_left_dim;
                }

                // Compute d (x) 1
                let mut target_offset = 0;
                let mut row_count = {
                    let m = &self.source.modules[0usize];
                    m.left.dimension(left_t) * m.right.dimension(right_t)
                };
                for s in 1..=self.source_s {
                    let source_module = &self.source.modules[s as usize]; // C_s (x) D_{source_s - s}
                    let target_module = &self.target.modules[s as usize - 1]; // C_{s - 1} (x) D_{source_s - s}

                    let source_right_dim = source_module.right.dimension(right_t);
                    let source_left_dim = source_module.left.dimension(left_t);
                    let target_right_dim = target_module.right.dimension(right_t);
                    let target_left_dim = target_module.left.dimension(left_t);
                    assert_eq!(target_right_dim, source_right_dim);

                    let mut result = FpVector::new(p, target_left_dim);
                    for li in 0..source_left_dim {
                        self.left_cc.differential(s).apply_to_basis_element(
                            result.as_slice_mut(),
                            1,
                            left_t,
                            li,
                        );
                        for ri in 0..source_right_dim {
                            let row = &mut matrix[row_count];
                            for (i, x) in result.iter_nonzero() {
                                row.add_basis_element(target_offset + i * target_right_dim + ri, x);
                            }
                            row_count += 1;
                        }
                        result.set_to_zero();
                    }
                    target_offset += target_right_dim * target_left_dim;
                }

                matrix.segment(1, 1).add_identity();
                matrix.row_reduce();

                let mut index = 0;
                let mut row = 0;
                for s in 0..self.source_s as usize {
                    let target_module = &self.target.modules[s]; // C_s (x) D_{source_s - s - 1}

                    let target_right_dim = target_module.right.dimension(right_t);
                    let target_left_dim = target_module.left.dimension(left_t);

                    for li in 0..target_left_dim {
                        for ri in 0..target_right_dim {
                            if matrix.pivots()[index] >= 0 {
                                let true_index = self.target.offset(degree, s)
                                    + self.target.modules[s].offset(degree, left_t)
                                    + li * target_right_dim
                                    + ri;
                                let mut entries = Vec::new();
                                let mut offset = 0;
                                for s_ in 0..=self.source_s as usize {
                                    let dim = {
                                        let m = &self.source.modules[s_];
                                        m.left.dimension(left_t) * m.right.dimension(right_t)
                                    };
                                    if dim == 0 {
                                        continue;
                                    }

                                    let mut entry = FpVector::new(p, dim);
                                    entry.as_slice_mut().assign(
                                        matrix.row_segment(row, 1, 1).slice(offset, offset + dim),
                                    );

                                    if !entry.is_zero() {
                                        let true_slice_start = self.source.offset(degree, s_)
                                            + self.source.modules[s_].offset(degree, left_t);
                                        let true_slice_end = true_slice_start + dim;
                                        entries.push((true_slice_start, true_slice_end, entry));
                                    }

                                    offset += dim;
                                }
                                assert!(quasi_inverse_list[true_index].is_none());
                                assert!(!entries.is_empty());
                                quasi_inverse_list[true_index] = Some(entries);
                                row += 1;
                            }
                            index += 1;
                        }
                    }
                }
            }
            quasi_inverse_list
        }
    }

    #[cfg(test)]
    mod tests {
        use super::*;

        use ext::resolution_homomorphism::ResolutionHomomorphism;
        use ext::utils::construct;
        use ext::yoneda::yoneda_representative_element;

        use rstest::rstest;

        #[rstest]
        #[trace]
        #[case(Bidegree::n_s(0, 1), &[1], &[1])]
        #[case(Bidegree::n_s(0, 2), &[1], &[1])]
        #[case(Bidegree::n_s(1, 1), &[1], &[1])]
        #[case(Bidegree::n_s(3, 1), &[1], &[1])]
        #[case(Bidegree::n_s(14, 4), &[1], &[1])]
        fn test_square_cc(#[case] b: Bidegree, #[case] class: &[u32], #[case] output: &[u32]) {
            let doubled_b = b + b;
            let resolution = Arc::new(construct("S_2", None).unwrap());
            let p = resolution.prime();
            resolution.compute_through_bidegree(doubled_b);

            let yoneda = Arc::new(yoneda_representative_element(
                Arc::clone(&resolution),
                b,
                class,
            ));

            let square = Arc::new(TensorChainComplex::new(
                Arc::clone(&yoneda),
                Arc::clone(&yoneda),
            ));
            square.compute_through_bidegree(doubled_b);

            let f = ResolutionHomomorphism::new(
                "".to_string(),
                Arc::clone(&resolution),
                square,
                Bidegree::zero(),
            );
            f.extend_step_raw(Bidegree::zero(), Some(vec![FpVector::from_slice(p, &[1])]));

            f.extend(doubled_b);
            let final_map = f.get_map(doubled_b.s());

            for (i, &v) in output.iter().enumerate() {
                assert_eq!(final_map.output(doubled_b.t(), i).len(), 1);
                assert_eq!(final_map.output(doubled_b.t(), i).entry(0), v);
            }
        }
    }
}<|MERGE_RESOLUTION|>--- conflicted
+++ resolved
@@ -478,12 +478,8 @@
     use algebra::{Algebra, Bialgebra};
     use ext::chain_complex::ChainComplex;
     use fp::matrix::AugmentedMatrix;
-<<<<<<< HEAD
-    use fp::vector::{FpVector, Slice, SliceMut};
+    use fp::vector::{prelude::*, FpVector, Slice, SliceMut};
     use sseq::coordinates::Bidegree;
-=======
-    use fp::vector::{prelude::*, FpVector, Slice, SliceMut};
->>>>>>> 1da48f6d
     use std::sync::Arc;
 
     use once::{OnceBiVec, OnceVec};
