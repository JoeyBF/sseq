--- conflicted
+++ resolved
@@ -48,25 +48,15 @@
     CC1::Algebra: MuAlgebra<U>,
     CC2: ChainComplex<Algebra = CC1::Algebra>,
 {
-<<<<<<< HEAD
     pub fn new(name: String, source: Arc<CC1>, target: Arc<CC2>, shift: Bidegree) -> Self {
-=======
-    pub fn new(
-        name: String,
-        source: Arc<CC1>,
-        target: Arc<CC2>,
-        shift_s: u32,
-        shift_t: i32,
-    ) -> Self {
-        Self::new_with_save_option(name, source, target, shift_s, shift_t, Default::default())
+        Self::new_with_save_option(name, source, target, shift, Default::default())
     }
 
     pub fn new_with_save_option(
         name: String,
         source: Arc<CC1>,
         target: Arc<CC2>,
-        shift_s: u32,
-        shift_t: i32,
+        shift: Bidegree,
         save_option: SaveOption,
     ) -> Self {
         if save_option.required() {
@@ -76,7 +66,6 @@
             );
         }
 
->>>>>>> 6ade901f
         let save_dir = if source.save_dir().is_some() && !name.is_empty() {
             let mut path = source.save_dir().unwrap().to_owned();
             if save_option.write() {
@@ -290,27 +279,16 @@
             let outputs =
                 extra_images.unwrap_or_else(|| vec![FpVector::new(p, fx_dimension); num_gens]);
 
-<<<<<<< HEAD
-            if let Some(dir) = &self.save_dir {
-                let mut f = self
-                    .source
-                    .save_file(SaveKind::ChainMap, input)
-                    .create_file(dir.clone(), false);
-                f.write_u64::<LittleEndian>(fx_dimension as u64).unwrap();
-                for row in &outputs {
-                    row.to_bytes(&mut f).unwrap();
-=======
             if self.save_option.write() {
                 if let Some(dir) = &self.save_dir {
                     let mut f = self
                         .source
-                        .save_file(SaveKind::ChainMap, input_s, input_t)
+                        .save_file(SaveKind::ChainMap, input)
                         .create_file(dir.clone(), false);
                     f.write_u64::<LittleEndian>(fx_dimension as u64).unwrap();
                     for row in &outputs {
                         row.to_bytes(&mut f).unwrap();
                     }
->>>>>>> 6ade901f
                 }
             }
 
@@ -382,27 +360,16 @@
                 .apply_quasi_inverse(&mut qi_outputs, output, &fdx_vectors));
         }
 
-<<<<<<< HEAD
-        if let Some(dir) = &self.save_dir {
-            let mut f = self
-                .source
-                .save_file(SaveKind::ChainMap, input)
-                .create_file(dir.clone(), false);
-            f.write_u64::<LittleEndian>(fx_dimension as u64).unwrap();
-            for row in &outputs {
-                row.to_bytes(&mut f).unwrap();
-=======
         if self.save_option.write() {
             if let Some(dir) = &self.save_dir {
                 let mut f = self
                     .source
-                    .save_file(SaveKind::ChainMap, input_s, input_t)
+                    .save_file(SaveKind::ChainMap, input)
                     .create_file(dir.clone(), false);
                 f.write_u64::<LittleEndian>(fx_dimension as u64).unwrap();
                 for row in &outputs {
                     row.to_bytes(&mut f).unwrap();
                 }
->>>>>>> 6ade901f
             }
         }
         f_cur.add_generators_from_rows_ooo(input.t(), outputs)
@@ -422,32 +389,18 @@
         shift: Bidegree,
         class: &[u32],
     ) -> Self {
-<<<<<<< HEAD
-        let result = Self::new(name, source, target, shift);
-=======
-        Self::from_class_with_save_option(
-            name,
-            source,
-            target,
-            shift_s,
-            shift_t,
-            class,
-            Default::default(),
-        )
+        Self::from_class_with_save_option(name, source, target, shift, class, Default::default())
     }
 
     pub fn from_class_with_save_option(
         name: String,
         source: Arc<CC1>,
         target: Arc<CC2>,
-        shift_s: u32,
-        shift_t: i32,
+        shift: Bidegree,
         class: &[u32],
         save_option: SaveOption,
     ) -> Self {
-        let result =
-            Self::new_with_save_option(name, source, target, shift_s, shift_t, save_option);
->>>>>>> 6ade901f
+        let result = Self::new_with_save_option(name, source, target, shift, save_option);
 
         let num_gens = result
             .source
