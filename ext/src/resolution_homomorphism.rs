--- conflicted
+++ resolved
@@ -529,17 +529,10 @@
 
         let target_module = self.target.module(gen.s());
 
-<<<<<<< HEAD
         let map = self.get_map(source.s());
         let j = target_module.operation_generator_to_index(0, 0, gen.t(), gen.idx());
-        for i in 0..result.as_slice().len() {
+        for i in 0..result.len() {
             result.add_basis_element(i, coef * map.output(source.t(), i).entry(j));
-=======
-        let map = self.get_map(source_s);
-        let j = target_module.operation_generator_to_index(0, 0, t, idx);
-        for i in 0..result.len() {
-            result.add_basis_element(i, coef * map.output(source_t, i).entry(j));
->>>>>>> 1da48f6d
         }
     }
 }