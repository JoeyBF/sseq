--- conflicted
+++ resolved
@@ -533,17 +533,13 @@
             .open(&p)
             .with_context(|| format!("Failed to create save file {p:?}"))
             .unwrap();
-<<<<<<< HEAD
 
         // We have successfully created the file, so `dir` is nonempty, and calling
         // `std::fs::delete_dir(dir)` will have no effect. Therefore, we can remove `dir` from the
         // set of paths in use.
         paths_in_use().lock().unwrap().remove(&dir);
 
-        let mut f = ChecksumWriter::new(p, io::BufWriter::new(f));
-=======
         let mut f = SaveWriter::new(p, io::BufWriter::new(f));
->>>>>>> 9ea168b5
         self.write_header(&mut f).unwrap();
         f
     }
