use criterion::{criterion_group, criterion_main, BatchSize, Criterion};
use fp::{matrix::Matrix, prime::ValidPrime};
use rand::Rng;

#[cfg(feature = "odd-primes")]
static TEST_PRIMES: [u32; 4] = [2, 3, 5, 7];
#[cfg(not(feature = "odd-primes"))]
static TEST_PRIMES: [u32; 1] = [2];

fn random_matrix(p: ValidPrime, dimension: usize) -> Matrix {
    Matrix::from_vec(
        p,
        &(0..dimension)
            .map(|_| random_vector(p, dimension))
            .collect::<Vec<_>>(),
    )
}

fn row_reductions(c: &mut Criterion) {
    for p in TEST_PRIMES.iter() {
        let p = ValidPrime::new(*p);
<<<<<<< HEAD
        let mut group = c.benchmark_group(&format!("row_reduce_{p}"));
        for dimension in [10, 20, 69, 100, 420, 1000] {
            group.bench_function(&format!("row_reduce_{p}_{dimension}"), move |b| {
=======
        let mut group = c.benchmark_group(&format!("row_reduce_{}", p));
        let sizes = if *p == 2 {
            vec![10, 20, 69, 100, 420, 1000, 2000, 4000]
        } else {
            vec![10, 20, 69, 100, 420, 1000]
        };
        for dimension in sizes {
            group.bench_function(&format!("row_reduce_{}_{}", p, dimension), move |b| {
>>>>>>> 1da48f6d
                b.iter_batched_ref(
                    || random_matrix(p, dimension),
                    |matrix| {
                        matrix.row_reduce();
                    },
                    BatchSize::SmallInput,
                )
            });
        }
        group.finish();
    }
}

fn random_vector(p: ValidPrime, dimension: usize) -> Vec<u32> {
    let mut result = Vec::with_capacity(dimension);
    let mut rng = rand::thread_rng();
    result.resize_with(dimension, || rng.gen::<u32>() % *p);
    result
}

criterion_group! {
    name = row_reduction;
    config = Criterion::default().sample_size(100).measurement_time(std::time::Duration::from_secs(100));
    targets = row_reductions
}

criterion_main!(row_reduction);<|MERGE_RESOLUTION|>--- conflicted
+++ resolved
@@ -19,11 +19,6 @@
 fn row_reductions(c: &mut Criterion) {
     for p in TEST_PRIMES.iter() {
         let p = ValidPrime::new(*p);
-<<<<<<< HEAD
-        let mut group = c.benchmark_group(&format!("row_reduce_{p}"));
-        for dimension in [10, 20, 69, 100, 420, 1000] {
-            group.bench_function(&format!("row_reduce_{p}_{dimension}"), move |b| {
-=======
         let mut group = c.benchmark_group(&format!("row_reduce_{}", p));
         let sizes = if *p == 2 {
             vec![10, 20, 69, 100, 420, 1000, 2000, 4000]
@@ -32,7 +27,6 @@
         };
         for dimension in sizes {
             group.bench_function(&format!("row_reduce_{}_{}", p, dimension), move |b| {
->>>>>>> 1da48f6d
                 b.iter_batched_ref(
                     || random_matrix(p, dimension),
                     |matrix| {
