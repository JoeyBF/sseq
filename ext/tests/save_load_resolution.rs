--- conflicted
+++ resolved
@@ -259,10 +259,7 @@
 
     construct_standard::<false, _, _>("S_2", Some(tempdir.path().into()))
         .unwrap()
-<<<<<<< HEAD
         .compute_through_bidegree(Bidegree::s_t(2, 2));
-=======
-        .compute_through_bidegree(2, 2);
 }
 
 mod save_option {
@@ -346,5 +343,4 @@
             SaveOption::Force,
         );
     }
->>>>>>> 6ade901f
 }